---
id: 1p04i
name: This is a Doc
file_version: 1.0.2
app_version: 0.7.6-1
file_blobs:
  README.md: af59aec3b117f21c6183f2dc24a294e0c6364259
<<<<<<< HEAD
  testFile.md: dd1e97e486b007029671c17ffa88e8e31c9640d8
=======
  testFile.md: 1b78fde62ed517747fefe0b075a668509b5182dd
>>>>>>> aff50c8a
---

<!-- NOTE-swimm-snippet: the lines below link your snippet to Swimm -->
### 📄 README.md
```markdown
🟩 1      # removed the previous line
```

<br/>

<!-- NOTE-swimm-snippet: the lines below link your snippet to Swimm -->
### 📄 testFile.md
```markdown
<<<<<<< HEAD
🟩 1      ThIs is A tEsT filE
⬜ 2      
⬜ 3      IT HAS SOME LINES
=======
🟩 1      THis is a test file
⬜ 2      
⬜ 3      It Has some lines
>>>>>>> aff50c8a
⬜ 4      
```

<br/>

This file was generated by Swimm. [Click here to view it in the app](https://swimm-web-app.web.app/repos/Z2l0aHViJTNBJTNBdGVzdC1naXRodWItYXBwJTNBJTNBc3dpbW1pbw==/docs/1p04i).<|MERGE_RESOLUTION|>--- conflicted
+++ resolved
@@ -5,11 +5,7 @@
 app_version: 0.7.6-1
 file_blobs:
   README.md: af59aec3b117f21c6183f2dc24a294e0c6364259
-<<<<<<< HEAD
-  testFile.md: dd1e97e486b007029671c17ffa88e8e31c9640d8
-=======
   testFile.md: 1b78fde62ed517747fefe0b075a668509b5182dd
->>>>>>> aff50c8a
 ---
 
 <!-- NOTE-swimm-snippet: the lines below link your snippet to Swimm -->
@@ -23,15 +19,9 @@
 <!-- NOTE-swimm-snippet: the lines below link your snippet to Swimm -->
 ### 📄 testFile.md
 ```markdown
-<<<<<<< HEAD
-🟩 1      ThIs is A tEsT filE
-⬜ 2      
-⬜ 3      IT HAS SOME LINES
-=======
 🟩 1      THis is a test file
 ⬜ 2      
 ⬜ 3      It Has some lines
->>>>>>> aff50c8a
 ⬜ 4      
 ```
 
