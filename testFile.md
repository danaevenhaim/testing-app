--- conflicted
+++ resolved
@@ -1,8 +1,4 @@
-<<<<<<< HEAD
-tHiS is a test file
-=======
 THis is a test file
->>>>>>> 0c93db31
 
 It Has some lines
 
